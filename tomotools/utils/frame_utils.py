--- conflicted
+++ resolved
@@ -213,11 +213,7 @@
     # so that files that should not be motioncor'ed are not
     for subframe in subframes:
         os.symlink(abspath(subframe.path), join(tempdir, basename(subframe.path)))
-<<<<<<< HEAD
-	# TODO: Set path no. dynamically
-=======
-
->>>>>>> 8efaa69a
+
         command = [mc2_exe,
                    '-OutMrc', abspath(output_dir) + path.sep,
                       '-Patch', '7', '5',
@@ -268,7 +264,7 @@
             mdocfile.write(subframe.mdoc,
                            join(output_dir, splitext(splitext(basename(subframe.mdoc_path))[0])[0] + '.mrc.mdoc'))
     
-    rmtree(tempdir)
+    shutil.rmtree(tempdir)
 
 
     # Build a list of output files that will be returned to the caller
@@ -314,13 +310,9 @@
 def check_defects(gainref: os.PathLike):
     ''' Checks for a SerialEM-created defects file and -if found- creates a -DefectsFile input for MotionCor2. '''
     defects_temp = list()
-<<<<<<< HEAD
-    defects_temp.extend(glob(join(dirname(gainref),'defects*.txt')))
-  
-=======
+
     defects_temp.extend(glob(path.join(path.dirname(gainref), 'defects*.txt')))
 
->>>>>>> 8efaa69a
     if len(defects_temp) == 1:
         return defects_temp[0]
 
