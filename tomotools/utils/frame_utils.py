import os
import shutil
import subprocess
import warnings
from glob import glob
from os import path
from os.path import splitext, isfile, join, isdir, basename, abspath
from typing import Optional

import mrcfile

from tomotools.utils import mdocfile, util


def assert_subframes_list(subframes: list, is_split):
    if not all(isinstance(subframe, SubFrame) for subframe in subframes):
        raise ValueError('Only a list of SubFrames is supported!')
    for subframe in subframes:
        subframe.assert_files_exist(is_split)


def sanitize_subframes_list(subframes: list):
    if not all(isinstance(subframe, SubFrame) for subframe in subframes):
        raise ValueError('Only a list of SubFrames is supported!')
    sanitized_list = list()
    for subframe in subframes:
        base_name, ext = splitext(basename(subframe.path))
        if not (base_name.endswith('_EVN') or base_name.endswith('_ODD')):
            sanitized_list.append(subframe)
    return sanitized_list


def sort_subframes_list(subframes: list):
    '''Sorts a list of SubFrames by tilt-angle
    Requires that all SubFrames have a corresponding MDOC file'''
    # Check if the list is a list of subframes
    if not all(isinstance(subframe, SubFrame) for subframe in subframes):
        raise ValueError('sort_subframes_list only supports lists of SubFrames')
    
    return sorted(subframes, key=lambda subframe: subframe.tilt_angle)

def frames2stack(subframes: list, stack_path, full_mdoc: Optional[dict]=None, overwrite_titles=None, skip_evnodd=False):
    # Check if frames and their respective mdoc files exist
    assert_subframes_list(subframes, is_split=False)

    # If all subframes have their own associated mdoc, merge the mdoc files (except titles, see below)
    if all(subframe.subframe_mdoc for subframe in subframes):
        stack_mdoc = {'titles': list(), 'sections': list(), 'framesets': list()}
        for subframe in subframes:
            # Update titles and append frameset as new section
            mdoc = subframe.mdoc
            stack_mdoc['titles'] = mdoc['titles']
            stack_mdoc['sections'].append(mdoc['framesets'][0])
            # Copy global vars (overwrite existing, so again only the last values are kept)
            for key, value in mdoc.items():
                if key not in ('framesets', 'titles', 'sections'):
                    stack_mdoc[key] = value
    
        # Merging the titles is too difficult, I'll just keep the title of the last frame
        if overwrite_titles is not None:
            stack_mdoc['titles'] = overwrite_titles
            
    # Else, just use the input mdoc file which has possibly been reordered
    # TODO: Implement pixel size change if binned
    else:
        stack_mdoc = full_mdoc
    
    # Build pair(s) of output stack and list of movie sums
    full_stack_basename, full_stack_ext = splitext(stack_path)
    stack_subframes_pairs = [(stack_path, [subframe.path for subframe in subframes])]
    
    if not skip_evnodd and all(subframe.is_split for subframe in subframes):
        stack_subframes_pairs += [
            (f'{full_stack_basename}_EVN{full_stack_ext}', [subframe.path_evn for subframe in subframes]),
            (f'{full_stack_basename}_ODD{full_stack_ext}', [subframe.path_odd for subframe in subframes])
        ]

    # Run newstack for the full stack and, if desired, the EVN/ODD halves
    # Run newstack for the full stack and, if desired, the EVN/ODD halves
    for partial_stack_path, partial_stack_subframes in stack_subframes_pairs:
        subprocess.run(['newstack'] + partial_stack_subframes + [partial_stack_path] + ['-quiet'])
        # Update the header of the stack MRC
        with mrcfile.mmap(partial_stack_path, 'r+') as mrc:
            # Copy the first 10 titles into the newly created mrc
            mrc.update_header_from_data()
            mrc.update_header_stats()
            for i in range(10):
                title = stack_mdoc['titles'][i].encode() if i < len(stack_mdoc['titles']) else b''
                mrc.header['label'][i] = title
            mrc.header['nlabl'] = len(stack_mdoc['titles'])
            mrc.voxel_size = stack_mdoc['sections'][0]['PixelSpacing']
            # Copy over some global information from the first section into the mdoc
            stack_mdoc['PixelSpacing'] = stack_mdoc['sections'][0]['PixelSpacing']
            stack_mdoc['ImageFile'] = basename(partial_stack_path)
            stack_mdoc['ImageSize'] = [mrc.header['nx'].item(), mrc.header['ny'].item()]
            stack_mdoc['DataMode'] = mrc.header['mode'].item()
            # Update the header of the stack MRC
            with mrcfile.mmap(partial_stack_path, 'r+') as mrc:
                # Copy the first 10 titles into the newly created mrc
                mrc.update_header_from_data()
                mrc.update_header_stats()
                for i in range(10):
                    title = stack_mdoc['titles'][i].encode() if i < len(stack_mdoc['titles']) else b''
                    mrc.header['label'][i] = title
                mrc.header['nlabl'] = len(stack_mdoc['titles'])
                mrc.voxel_size = stack_mdoc['sections'][0]['PixelSpacing']
                # Copy over some global information from the first section into the mdoc
                stack_mdoc['PixelSpacing'] = stack_mdoc['sections'][0]['PixelSpacing']
                stack_mdoc['ImageFile'] = basename(partial_stack_path)
                stack_mdoc['ImageSize'] = [mrc.header['nx'].item(), mrc.header['ny'].item()]
                stack_mdoc['DataMode'] = mrc.header['mode'].item()
    mdocfile.write(stack_mdoc, f'{stack_path}.mdoc')
    
    return stack_path, stack_mdoc


class SubFrame:
    @property
    def mdoc_path(self):
        return f'{self.path}.mdoc'

    @property
    def mdoc(self):
        if self._mdoc is None and self.subframe_mdoc:
            self._mdoc = mdocfile.read(self.mdoc_path)
        return self._mdoc

    @property
    def path_evn(self):
        base, ext = splitext(self.path)
        return f'{base}_EVN{ext}'

    @property
    def path_odd(self):
        base, ext = splitext(self.path)
        return f'{base}_ODD{ext}'

    @property
    def is_split(self):
        return isfile(self.path_evn) and isfile(self.path_odd)
    
    @property
    def is_mrc(self):
        return self.path.endswith('.mrc') or self.path.endswith('.mrcs')
        
    @property
    def subframe_mdoc(self):
        return isfile(self.mdoc_path)

    def __init__(self, path: str, tilt_angle):
        self.path = path
        self.tilt_angle = float(tilt_angle)
        # MDOC files are read lazily
        self._mdoc = None

    def files_exist(self, is_split) -> bool:
        return self.path is not None and isfile(self.path) and is_split == self.is_split

    def assert_files_exist(self, is_split):
        for file in [self.path] + ([self.path_evn, self.path_odd] if is_split else []):
            if not isfile(file):
                raise FileNotFoundError(f'File does not exist: {file}')


def motioncor2(subframes: list, output_dir: str, splitsum: bool = False, binning: int = 2, group: int = 1, mcrot: int = 0, mcflip: int = 0,
               override_gainref: str = None, gpus: Optional[str]=None):
    assert_subframes_list(subframes, is_split=False)
    gain_ref_dm4 = None
    gain_ref_mrc = None
    mc2_exe = motioncor2_executable()
    if mc2_exe is None:
        raise FileNotFoundError('The MotionCor2 executable could not be found. '
                                'Either specify it by setting MOTIONCOR2_EXECUTABLE '
                                'or put it into the PATH and rename it to "motioncor2"')
    tempdir = join(output_dir, 'motioncor2_temp')
    if not isdir(tempdir):
        os.makedirs(tempdir)

    # If override_gainref is given, check if it is already mrc or needs to be converted. 
    # If neither are given, skip gain correction
    if override_gainref is not None:
        if splitext(override_gainref)[1] == '.dm4':
            gain_ref_dm4 = override_gainref
        elif splitext(override_gainref)[1] == '.mrc':
            gain_ref_mrc = override_gainref
    elif subframes[0].subframe_mdoc:
        # Check, if Subframe mdocs are given, if yes check whether zero or one unique gain refs are given
        gain_refs = set([subframe.mdoc['framesets'][0].get('GainReference', None) for subframe in subframes])
        if len(gain_refs) != 1:
            raise Exception(
                f'Only zero or one unique gain refs are supported, yet {len(gain_refs)} were found in the MDOC files:\n{", ".join(gain_refs)}')
        # The gain ref should be in the same folder as the input file(s), so check if it's there
        gain_ref_dm4 = gain_refs.pop()

    if gain_ref_dm4 is not None:
        if not isfile(gain_ref_dm4):
            raise FileNotFoundError(f'Expected gain reference at {gain_ref_dm4}, aborting')
        print(f'Found unique gain reference {gain_ref_dm4}, converting to MRC')
        # The gain ref is saved in dm4 format, convert to MRC for motioncor
        gain_ref_mrc = splitext(basename(gain_ref_dm4))[0]  # Basename of gain ref without extension and path
        gain_ref_mrc = join(tempdir, gain_ref_mrc) + '.mrc'
        subprocess.run(['dm2mrc', gain_ref_dm4, gain_ref_mrc])

    if gain_ref_mrc is not None:
        if not isfile(gain_ref_mrc):
            raise FileNotFoundError(f"The GainRef file {gain_ref_mrc} doesn't exist, something must have gone wrong!")
        print(f'Using gainref file {gain_ref_mrc}')
    else:
        print(
            'No gain reference is specified in the MDOC files or given as an argument, continuing without gain correction')

    # Link the input files to the working dir
    # so that files that should not be motioncor'ed are not
    for subframe in subframes:
        os.symlink(abspath(subframe.path), join(tempdir, basename(subframe.path)))
<<<<<<< HEAD
        
        # TODO: Set path no. dynamically
=======

>>>>>>> 0d859247
        command = [mc2_exe,
                   '-OutMrc', abspath(output_dir) + path.sep,
                      '-Patch', '7', '5',
                      '-Iter', '10',
                      '-Tol', '0.5',
                      '-Kv', '300',
                      '-FtBin', str(binning),
                      '-Group', str(group),
                      '-Serial', '1']
        
        if subframe.is_mrc:
            command += ['-InMrc', abspath(tempdir) + path.sep]
        else:
            command += ['-InTiff', abspath(tempdir) + path.sep]
        
    if gpus is None:
        num_gpus = int(util.gpuinfo()['Attached GPUs'])
        command += ['-Gpu'] + [str(i) for i in range(num_gpus)] if num_gpus > 0 else []
    else:
        command += ['-Gpu', gpus]
        
    if splitsum:
        command += ['-SplitSum', '1']
    if gain_ref_mrc is not None:
        command += ['-Gain', abspath(gain_ref_mrc),
                    '-RotGain', str(mcrot), 
                    '-FlipGain', str(mcflip)]

    if gain_ref_dm4 is not None and check_defects(gain_ref_dm4) is not None:
        command += ['-DefectMap', defects_tif(gain_ref_dm4, tempdir, subframes[0].path)]
        
    with open(join(output_dir, 'motioncor2.log'), 'a') as out, open(join(output_dir, 'motioncor2.err'), 'a') as err:
        subprocess.run(command, cwd=tempdir, stdout=out, stderr=err)
    
    # If present, copy the mdoc files to the output dir, rename from .tif.mdoc to .mrc.mdoc
    # they are read and then written and not just copied so that the GainReference field can be removed
    # and the pixel spacing can be adjusted
    
    for subframe in subframes:
        if subframe.subframe_mdoc:
            # Sanity check: there should be only one frameset
            if not (isinstance(subframe.mdoc['framesets'], list) and len(subframe.mdoc['framesets']) == 1):
                raise 'Unexpected MDOC format: tomotools can only handle a single frameset per mdoc'
            subframe.mdoc['framesets'][0]['PixelSpacing'] *= binning
            subframe.mdoc['framesets'][0]['Binning'] *= binning
            if 'GainReference' in subframe.mdoc['framesets'][0]:
                del subframe.mdoc['framesets'][0]['GainReference']
            mdocfile.write(subframe.mdoc,
                           join(output_dir, splitext(splitext(basename(subframe.mdoc_path))[0])[0] + '.mrc.mdoc'))
    
    rmtree(tempdir)


    # Build a list of output files that will be returned to the caller
    output_frames = [SubFrame(path=join(output_dir, splitext(basename(subframe.path))[0] + '.mrc'), tilt_angle=subframe.tilt_angle) for subframe in
                     subframes]
    print('Checking MotionCor2 output files')
    assert_subframes_list(output_frames, is_split=splitsum)
    return output_frames

def motioncor2_executable() -> Optional[str]:
    '''The MotionCor executable can be set with one of the following ways (in order of priority):
    1. Setting the MOTIONCOR2_EXECUTABLE variable to the full path of the executable file
    2. Putting the appropriate executable into the PATH and renaming it to "motioncor2"'''
    if 'MOTIONCOR2_EXECUTABLE' in os.environ:
        mc2_exe = os.environ['MOTIONCOR2_EXECUTABLE']
        if isfile(mc2_exe):
            return mc2_exe
        else:
            warnings.warn(f'MOTIONCOR2_EXECUTABLE is set to "{mc2_exe}", but the file does not exist. Falling back to PATH')
    return shutil.which('motioncor2')

def aretomo_executable() -> Optional[str]:
    '''The AreTomo executable can be set with one of the following ways (in order of priority):
    1. Setting the ARETOMO_EXECUTABLE variable to the full path of the executable file
    2. Putting the appropriate executable into the PATH and renaming it to "aretomo"'''
    if 'ARETOMO_EXECUTABLE' in os.environ:
        aretomo_exe = os.environ['ARETOMO_EXECUTABLE']
        if isfile(aretomo_exe):
            return aretomo_exe
        else:
            warnings.warn(f'ARETOMO_EXECUTABLE is set to "{aretomo_exe}", but the file does not exist. Falling back to PATH')
    return shutil.which('AreTomo')

def sem2mc2(RotationAndFlip: int = 0):
    ''' Converts SerialEM property RotationAndFlip into MotionCor2-compatibly -RotGain / -FlipGain values.
    Using List on https://bio3d.colorado.edu/SerialEM/hlp/html/setting_up_serialem.htm#cameraOrientation as Reference, 
    For MotionCor2: Rotation = n*90deg, Flip 1 = flip around X, Flip 2 = flip around Y
    Returns a List with first item as rotation and second item as flip.'''
    conv = {0: [0,0], 1: [3,0], 2: [2,0], 3: [1, 0], 4: [0,2], 5: [1,2], 6: [2,2], 7: [3,2] }
    return conv[RotationAndFlip]


def check_defects(gainref: os.PathLike):
    ''' Checks for a SerialEM-created defects file and -if found- creates a -DefectsFile input for MotionCor2. '''
    defects_temp = list()
<<<<<<< HEAD
    defects_temp.extend(glob(join(dirname(gainref),'defects*.txt')))
  
=======
    defects_temp.extend(glob(path.join(path.dirname(gainref), 'defects*.txt')))

>>>>>>> 0d859247
    if len(defects_temp) == 1:
        return defects_temp[0]

    elif len(defects_temp) > 1:
        print('Multiple defect files are found. Skipping defects correction.')
        return None
    
    else:
        return None
    
def defects_tif(gainref,tempdir,template):
    ''' Creates a -DefectsFile input for MotionCor2 from SerialEM defects txt '''
    
    defects_txt = check_defects(gainref)
    defects_tif = join(tempdir,f'{basename(defects_txt)}.tif')
    
    subprocess.run(['clip', 'defect', '-D', defects_txt, template, defects_tif])
    print(f'Found and converted defects file {defects_tif}')
    return defects_tif<|MERGE_RESOLUTION|>--- conflicted
+++ resolved
@@ -213,12 +213,7 @@
     # so that files that should not be motioncor'ed are not
     for subframe in subframes:
         os.symlink(abspath(subframe.path), join(tempdir, basename(subframe.path)))
-<<<<<<< HEAD
-        
-        # TODO: Set path no. dynamically
-=======
-
->>>>>>> 0d859247
+	# TODO: Set path no. dynamically
         command = [mc2_exe,
                    '-OutMrc', abspath(output_dir) + path.sep,
                       '-Patch', '7', '5',
@@ -315,13 +310,8 @@
 def check_defects(gainref: os.PathLike):
     ''' Checks for a SerialEM-created defects file and -if found- creates a -DefectsFile input for MotionCor2. '''
     defects_temp = list()
-<<<<<<< HEAD
     defects_temp.extend(glob(join(dirname(gainref),'defects*.txt')))
   
-=======
-    defects_temp.extend(glob(path.join(path.dirname(gainref), 'defects*.txt')))
-
->>>>>>> 0d859247
     if len(defects_temp) == 1:
         return defects_temp[0]
 
