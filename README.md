# tomotools
Scripts to make cryo-electron tomography a bit easier

## Usage
<<<<<<< HEAD

> tomotools --help  
> tomotools [subcommand] --help

## Currently supported subcommands:

### Preprocessing and reconstruction
### Preprocessing & Reconstruction:
- **batch-prepare-tiltseries**: takes data directories from SerialEM including frames, mdocs, anchor files, .., aligns the tilt series using MotionCor2, reorders if desired. Supports PACEtomo output files. 
- **blend-montages**: blends SerialEM montages, writes results to separate folder.
- **reconstruct**: performs batch reconstruction using imod and/or AreTomo

### Denoising & Deconvolution
- **cryocare-extract**: extract subvolumes for cryoCARE
- **cryocare-train**: wrapper for cryoCARE training
- **cryocare-predict**: wrapper for cryoCARE prediction
- **deconv**: Python implementation of Dimitry Tegunov's tom_deconv.m script.

### Subtomogram Averaging
- **merge-dboxes**: Very beta, merges Dynamo DBoxes
=======
```
tomotools --help
tomotools [subcommand] --help
```

## Currently supported subcommands:

### Preprocessing & Reconstruction:
- **batch-prepare-tiltseries**: takes data directories from SerialEM including frames, mdocs, anchor files, etc. Aligns the movies series using MotionCor2, reorders if desired. Supports GainRef conversion from dm4 and the SerialEM-generated defects.txt file. Can output EVN/ODD stacks.
- **blend-montages**: blends SerialEM montages, writes results to separate folder.
- **reconstruct**: performs batch reconstruction using imod and/or AreTomo.

### Denoising & Deconvolution
- **cryocare-extract**: Extract subvolumes for cryoCARE.
- **cryocare-train**: Wrapper for cryoCARE training.
- **cryocare-predict**: Wrapper for cryoCARE prediction.
- **deconv**: Python implementation of Dimitry Tegunov's tom_deconv.m script.

### Subtomogram Averaging
- **merge-dboxes**: Very beta, merges Dynamo DBoxes.
>>>>>>> 073dfc00

### Other
- **create-movie**: Create a movie from a series of image files.
- **nff-to-amiramesh**
<<<<<<< HEAD

## Installation & Feedback

### Install via:
> git clone https://github.com/MoritzWM/tomotools.git  
> cd tomotools  
> pip install -e .
=======
- **update**: Automatically pulls the most recent version from GitHub and runs pip install --upgrade on it.

## Installation
We suggest installing tomotools into its own conda / mamba environment.

### Install via:
```
conda create -n tomotools python=3.8 cudatoolkit=11.0 cudnn=8.0 -c conda-forge
conda activate tomotools
pip install 'git+https://github.com/MoritzWM/tomotools.git'
```
With tomotools installed into a conda environment, you can then start tomotools with:
```
conda activate tomotools
tomotools --help
```
>>>>>>> 073dfc00

### Notes on sbgrid:
If you're using an sbgrid environment, make sure to set the following in your .sbgrid.conf file:

> PYTHON_X=3.8.8 (anything > 3.8 works)
> PRIISM_X=disable (replaces imod-native header command with an old version)
> ARETOMO_X=1.2.5_cu11.2 (or whatever CUDA version your GPUs support)

### Feedback, Bug Reports and Contributions are always welcome!<|MERGE_RESOLUTION|>--- conflicted
+++ resolved
@@ -2,28 +2,7 @@
 Scripts to make cryo-electron tomography a bit easier
 
 ## Usage
-<<<<<<< HEAD
 
-> tomotools --help  
-> tomotools [subcommand] --help
-
-## Currently supported subcommands:
-
-### Preprocessing and reconstruction
-### Preprocessing & Reconstruction:
-- **batch-prepare-tiltseries**: takes data directories from SerialEM including frames, mdocs, anchor files, .., aligns the tilt series using MotionCor2, reorders if desired. Supports PACEtomo output files. 
-- **blend-montages**: blends SerialEM montages, writes results to separate folder.
-- **reconstruct**: performs batch reconstruction using imod and/or AreTomo
-
-### Denoising & Deconvolution
-- **cryocare-extract**: extract subvolumes for cryoCARE
-- **cryocare-train**: wrapper for cryoCARE training
-- **cryocare-predict**: wrapper for cryoCARE prediction
-- **deconv**: Python implementation of Dimitry Tegunov's tom_deconv.m script.
-
-### Subtomogram Averaging
-- **merge-dboxes**: Very beta, merges Dynamo DBoxes
-=======
 ```
 tomotools --help
 tomotools [subcommand] --help
@@ -34,30 +13,20 @@
 ### Preprocessing & Reconstruction:
 - **batch-prepare-tiltseries**: takes data directories from SerialEM including frames, mdocs, anchor files, etc. Aligns the movies series using MotionCor2, reorders if desired. Supports GainRef conversion from dm4 and the SerialEM-generated defects.txt file. Can output EVN/ODD stacks.
 - **blend-montages**: blends SerialEM montages, writes results to separate folder.
-- **reconstruct**: performs batch reconstruction using imod and/or AreTomo.
+- **reconstruct**: performs batch reconstruction using AreTomo.
 
 ### Denoising & Deconvolution
 - **cryocare-extract**: Extract subvolumes for cryoCARE.
 - **cryocare-train**: Wrapper for cryoCARE training.
 - **cryocare-predict**: Wrapper for cryoCARE prediction.
-- **deconv**: Python implementation of Dimitry Tegunov's tom_deconv.m script.
+- **deconv**: Python implementation of Dimitry Tegunov's _tom_deconv.m_ script.
 
 ### Subtomogram Averaging
 - **merge-dboxes**: Very beta, merges Dynamo DBoxes.
->>>>>>> 073dfc00
 
 ### Other
 - **create-movie**: Create a movie from a series of image files.
 - **nff-to-amiramesh**
-<<<<<<< HEAD
-
-## Installation & Feedback
-
-### Install via:
-> git clone https://github.com/MoritzWM/tomotools.git  
-> cd tomotools  
-> pip install -e .
-=======
 - **update**: Automatically pulls the most recent version from GitHub and runs pip install --upgrade on it.
 
 ## Installation
@@ -74,13 +43,13 @@
 conda activate tomotools
 tomotools --help
 ```
->>>>>>> 073dfc00
+### Notes on sbgrid:
+If you're using an sbgrid environment, make sure to set the following in your ```.sbgrid.conf``` file:
 
-### Notes on sbgrid:
-If you're using an sbgrid environment, make sure to set the following in your .sbgrid.conf file:
-
-> PYTHON_X=3.8.8 (anything > 3.8 works)
-> PRIISM_X=disable (replaces imod-native header command with an old version)
-> ARETOMO_X=1.2.5_cu11.2 (or whatever CUDA version your GPUs support)
+```
+PYTHON_X=3.8.8 (anything > 3.8 works)
+PRIISM_X=disable (replaces imod-native header command with an old version)
+ARETOMO_X=1.2.5_cu11.2 (or whatever CUDA version your GPUs support)
+```
 
 ### Feedback, Bug Reports and Contributions are always welcome!